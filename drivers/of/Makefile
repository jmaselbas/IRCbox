<<<<<<< HEAD
obj-y += address.o base.o fdt.o platform.o of_path.o
=======
obj-y += address.o base.o fdt.o platform.o device.o
>>>>>>> d34b5ffc
obj-$(CONFIG_OFTREE_MEM_GENERIC) += mem_generic.o
obj-$(CONFIG_OF_GPIO) += of_gpio.o
obj-$(CONFIG_OF_PCI) += of_pci.o
obj-y += partition.o
obj-y += of_net.o
obj-$(CONFIG_MTD) += of_mtd.o
obj-$(CONFIG_OF_BAREBOX_DRIVERS) += barebox.o<|MERGE_RESOLUTION|>--- conflicted
+++ resolved
@@ -1,8 +1,4 @@
-<<<<<<< HEAD
-obj-y += address.o base.o fdt.o platform.o of_path.o
-=======
-obj-y += address.o base.o fdt.o platform.o device.o
->>>>>>> d34b5ffc
+obj-y += address.o base.o fdt.o platform.o of_path.o device.o
 obj-$(CONFIG_OFTREE_MEM_GENERIC) += mem_generic.o
 obj-$(CONFIG_OF_GPIO) += of_gpio.o
 obj-$(CONFIG_OF_PCI) += of_pci.o
