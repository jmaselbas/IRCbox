--- conflicted
+++ resolved
@@ -171,22 +171,6 @@
 	portsc |= ci->flags & MXC_EHCI_PORTSC_MASK;
 	writel(portsc, base + 0x184);
 
-<<<<<<< HEAD
-	if ((ci->flags & MXC_EHCI_PORTSC_MASK) == MXC_EHCI_MODE_ULPI) {
-		dev_dbg(dev, "using ULPI phy\n");
-		if (IS_ENABLED(CONFIG_USB_ULPI)) {
-			ret = ulpi_setup(base + 0x170, 1);
-		} else {
-			dev_err(dev, "no ULPI support available\n");
-			ret = -ENODEV;
-		}
-
-		if (ret)
-			return ret;
-	}
-
-=======
->>>>>>> 6bfd28dc
 	ci->data.hccr = base + 0x100;
 	ci->data.hcor = base + 0x140;
 	ci->data.flags = EHCI_HAS_TT;
