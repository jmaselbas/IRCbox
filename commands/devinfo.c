/*
 * Copyright (C) 2013 Sascha Hauer, Pengutronix
 *
 * This program is free software; you can redistribute it and/or
 * modify it under the terms of the GNU General Public License as
 * published by the Free Software Foundation; either version 2 of
 * the License, or (at your option) any later version.
 *
 * This program is distributed in the hope that it will be useful,
 * but WITHOUT ANY WARRANTY; without even the implied warranty of
 * MERCHANTABILITY or FITNESS FOR A PARTICULAR PURPOSE.  See the
 * GNU General Public License for more details.
 *
 */

#include <command.h>
#include <common.h>
#include <complete.h>
#include <driver.h>

static int do_devinfo_subtree(struct device_d *dev, int depth)
{
	struct device_d *child;
	struct cdev *cdev;
	int i;

	for (i = 0; i < depth; i++)
		printf("   ");

	printf("`-- %s", dev_name(dev));
	if (!list_empty(&dev->cdevs)) {
		printf("\n");
		list_for_each_entry(cdev, &dev->cdevs, devices_list) {
			for (i = 0; i < depth + 1; i++)
<<<<<<< HEAD
				printf("   ");
			printf("`-- 0x%08llx-0x%08llx: /dev/%s\n",
=======
				printf("     ");
			printf("`---- 0x%08llx-0x%08llx (%10s): /dev/%s\n",
>>>>>>> ae6d0b9b
					cdev->offset,
					cdev->offset + cdev->size - 1,
					size_human_readable(cdev->size),
					cdev->name);
		}
	} else {
		printf("\n");
	}

	if (!list_empty(&dev->children)) {
		device_for_each_child(dev, child) {
			do_devinfo_subtree(child, depth + 1);
		}
	}

	return 0;
}


static int do_devinfo(int argc, char *argv[])
{
	struct device_d *dev;
	struct param_d *param;
	int i;
	int first;
	struct resource *res;

	if (argc == 1) {
		for_each_device(dev) {
			if (!dev->parent)
				do_devinfo_subtree(dev, 0);
		}
	} else {
		dev = get_device_by_name(argv[1]);

		if (!dev) {
			printf("no such device: %s\n",argv[1]);
			return -1;
		}

		if (dev->num_resources)
			printf("Resources:\n");
		for (i = 0; i < dev->num_resources; i++) {
			res = &dev->resource[i];
			printf("  num: %d\n", i);
			if (res->name)
				printf("  name: %s\n", res->name);
			printf("  start: " PRINTF_CONVERSION_RESOURCE "\n"
				   "  size: "  PRINTF_CONVERSION_RESOURCE "\n",
			       res->start, resource_size(res));
		}

		if (dev->driver)
			printf("Driver: %s\n", dev->driver->name);

		if (dev->bus)
			printf("Bus: %s\n", dev->bus->name);

		if (dev->info)
			dev->info(dev);

		first = true;
		list_for_each_entry(param, &dev->parameters, list) {
			if (first) {
				printf("Parameters:\n");
				first = false;
			}
			printf("  %s: %s", param->name, dev_get_param(dev, param->name));
			if (param->info) {
				param->info(param);
			}
			printf("\n");
		}
#ifdef CONFIG_OFDEVICE
		if (dev->device_node) {
			printf("Device node: %s\n", dev->device_node->full_name);
			of_print_nodes(dev->device_node, 0);
		}
#endif
	}

	return 0;
}


/**
 * @page devinfo_command

If called without arguments, devinfo shows a summary of the known
devices and drivers.

If called with a device path being the argument, devinfo shows more
default information about this device and its parameters.

Example from an MPC5200 based system:

@verbatim
  barebox:/ devinfo /dev/eth0
  base  : 0x1002b000
  size  : 0x00000000
  driver: fec_mpc5xxx

  no info available for eth0
  Parameters:
      ipaddr = 192.168.23.197
     ethaddr = 80:81:82:83:84:86
     gateway = 192.168.23.1
     netmask = 255.255.255.0
    serverip = 192.168.23.2
@endverbatim
 */

BAREBOX_CMD_HELP_START(devinfo)
BAREBOX_CMD_HELP_TEXT("If called without arguments, devinfo shows a summary of the known")
BAREBOX_CMD_HELP_TEXT("devices.")
BAREBOX_CMD_HELP_TEXT("")
BAREBOX_CMD_HELP_TEXT("If called with a device path being the argument, devinfo shows more")
BAREBOX_CMD_HELP_TEXT("default information about this device and its parameters.")
BAREBOX_CMD_HELP_END


BAREBOX_CMD_START(devinfo)
	.cmd		= do_devinfo,
	BAREBOX_CMD_DESC("show information about devices")
	BAREBOX_CMD_OPTS("[DEVICE]")
	BAREBOX_CMD_GROUP(CMD_GRP_INFO)
	BAREBOX_CMD_HELP(cmd_devinfo_help)
	BAREBOX_CMD_COMPLETE(device_complete)
BAREBOX_CMD_END<|MERGE_RESOLUTION|>--- conflicted
+++ resolved
@@ -32,13 +32,8 @@
 		printf("\n");
 		list_for_each_entry(cdev, &dev->cdevs, devices_list) {
 			for (i = 0; i < depth + 1; i++)
-<<<<<<< HEAD
 				printf("   ");
-			printf("`-- 0x%08llx-0x%08llx: /dev/%s\n",
-=======
-				printf("     ");
-			printf("`---- 0x%08llx-0x%08llx (%10s): /dev/%s\n",
->>>>>>> ae6d0b9b
+			printf("`-- 0x%08llx-0x%08llx (%10s): /dev/%s\n",
 					cdev->offset,
 					cdev->offset + cdev->size - 1,
 					size_human_readable(cdev->size),
