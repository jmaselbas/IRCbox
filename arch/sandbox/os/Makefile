machine-y := sandbox

machdirs := $(patsubst %,arch/sandbox/mach-%/,$(machine-y))

KBUILD_CPPFLAGS = $(patsubst %,-I$(srctree)/%include,$(machdirs))

KBUILD_CPPFLAGS += -DCONFIG_MALLOC_SIZE=$(CONFIG_MALLOC_SIZE)

<<<<<<< HEAD
KBUILD_CFLAGS := -Wall
=======
ifeq ($(CONFIG_KASAN),y)
KBUILD_CPPFLAGS += -DCONFIG_KASAN=1
endif

KBUILD_CFLAGS += -Wall
>>>>>>> a66ffa8d
NOSTDINC_FLAGS :=

ifeq ($(CONFIG_SANDBOX_LINUX_I386),y)
KBUILD_CFLAGS += -m32
endif

obj-y = common.o tap.o
obj-$(CONFIG_MALLOC_LIBC) += libc_malloc.o

CFLAGS_sdl.o = $(shell pkg-config sdl --cflags)
obj-$(CONFIG_DRIVER_VIDEO_SDL) += sdl.o

CFLAGS_ftdi.o = $(shell pkg-config libftdi1 --cflags)
obj-$(CONFIG_GPIO_LIBFTDI1) += ftdi.o<|MERGE_RESOLUTION|>--- conflicted
+++ resolved
@@ -6,15 +6,12 @@
 
 KBUILD_CPPFLAGS += -DCONFIG_MALLOC_SIZE=$(CONFIG_MALLOC_SIZE)
 
-<<<<<<< HEAD
 KBUILD_CFLAGS := -Wall
-=======
+
 ifeq ($(CONFIG_KASAN),y)
 KBUILD_CPPFLAGS += -DCONFIG_KASAN=1
 endif
 
-KBUILD_CFLAGS += -Wall
->>>>>>> a66ffa8d
 NOSTDINC_FLAGS :=
 
 ifeq ($(CONFIG_SANDBOX_LINUX_I386),y)
