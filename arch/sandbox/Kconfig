source "scripts/Kconfig.include"

config SANDBOX
	bool
	select OFTREE
	select GPIOLIB
	select ARCH_HAS_UBSAN_SANITIZE_ALL
	select HAVE_ARCH_ASAN
	select HAS_DMA
	select BLOCK
	select BLOCK_WRITE
	select PARTITION_DISK
	default y

config ARCH_TEXT_BASE
	hex
	default 0x00000000

config LINUX
	bool
	default y
	select GENERIC_FIND_NEXT_BIT

config SANDBOX_UNWIND
	bool
	default y
	select ARCH_HAS_STACK_DUMP
<<<<<<< HEAD
	depends on UBSAN || ASAN
=======
	depends on KASAN

config SANDBOX_REEXEC
	prompt "exec(2) reset handler"
	def_bool y
	help
	  The normal reset handler hangs barebox. On Linux, barebox
	  instead can exec itself to simulate a reset.
>>>>>>> 8fb0a2bf

config PHYS_ADDR_T_64BIT
	bool

config CC_IS_64BIT
	def_bool $(success,$(srctree)/scripts/gcc-64bitptr.sh $(CC))

config CC_HAS_LINUX_I386_SUPPORT
	def_bool $(cc-option,-m32) && $(ld-option,-m elf_i386)

config 64BIT
	bool
	default n if SANDBOX_LINUX_I386
	default CC_IS_64BIT
	select ARCH_DMA_ADDR_T_64BIT
	select PHYS_ADDR_T_64BIT

config SANDBOX_LINUX_I386
	bool "32-bit x86 barebox" if CC_HAS_LINUX_I386_SUPPORT<|MERGE_RESOLUTION|>--- conflicted
+++ resolved
@@ -25,10 +25,7 @@
 	bool
 	default y
 	select ARCH_HAS_STACK_DUMP
-<<<<<<< HEAD
 	depends on UBSAN || ASAN
-=======
-	depends on KASAN
 
 config SANDBOX_REEXEC
 	prompt "exec(2) reset handler"
@@ -36,7 +33,6 @@
 	help
 	  The normal reset handler hangs barebox. On Linux, barebox
 	  instead can exec itself to simulate a reset.
->>>>>>> 8fb0a2bf
 
 config PHYS_ADDR_T_64BIT
 	bool
