
CPPFLAGS	+= -D__ARM__ -fno-strict-aliasing
# Explicitly specifiy 32-bit ARM ISA since toolchain default can be -mthumb:
CPPFLAGS	+=$(call cc-option,-marm,)

ifeq ($(CONFIG_CPU_BIG_ENDIAN),y)
CPPFLAGS	+= -mbig-endian
AS		+= -EB
LD		+= -EB
else
CPPFLAGS	+= -mlittle-endian
AS		+= -EL
LD		+= -EL
endif

comma = ,

# This selects which instruction set is used.
# Note that GCC does not numerically define an architecture version
# macro, but instead defines a whole series of macros which makes
# testing for a specific architecture or later rather impossible.
arch-$(CONFIG_CPU_32v7)		:=-D__LINUX_ARM_ARCH__=7 $(call cc-option,-march=armv7-a,-march=armv5t -Wa$(comma)-march=armv7-a)
arch-$(CONFIG_CPU_32v6)            :=-D__LINUX_ARM_ARCH__=6 $(call cc-option,-march=armv6,-march=armv5t -Wa$(comma)-march=armv6)
arch-$(CONFIG_CPU_32v5)		:=-D__LINUX_ARM_ARCH__=5 $(call cc-option,-march=armv5te,-march=armv4t)
arch-$(CONFIG_CPU_32v4T)	:=-D__LINUX_ARM_ARCH__=4 -march=armv4t

# This selects how we optimise for the processor.
tune-$(CONFIG_CPU_ARM920T)	:=-mtune=arm9tdmi
tune-$(CONFIG_CPU_ARM926T)	:=-mtune=arm9tdmi

ifeq ($(CONFIG_AEABI),y)
CFLAGS_ABI	:=-mabi=aapcs-linux -mno-thumb-interwork
else
CFLAGS_ABI	:=$(call cc-option,-mapcs-32,-mabi=apcs-gnu) $(call cc-option,-mno-thumb-interwork,)
endif

CPPFLAGS += $(CFLAGS_ABI) $(arch-y) $(tune-y)

# Machine directory name.  This list is sorted alphanumerically
# by CONFIG_* macro name.
machine-$(CONFIG_ARCH_AT91)		:= at91
machine-$(CONFIG_ARCH_EP93XX)		:= ep93xx
machine-$(CONFIG_ARCH_IMX)		:= imx
machine-$(CONFIG_ARCH_STM)		:= stm
machine-$(CONFIG_ARCH_NOMADIK)		:= nomadik
machine-$(CONFIG_ARCH_NETX)		:= netx
machine-$(CONFIG_ARCH_OMAP)		:= omap
machine-$(CONFIG_ARCH_S3C24xx)		:= s3c24xx

# Board directory name.  This list is sorted alphanumerically
# by CONFIG_* macro name.
board-$(CONFIG_MACH_A9M2410)			:= a9m2410
board-$(CONFIG_MACH_A9M2440)			:= a9m2440
board-$(CONFIG_MACH_AT91SAM9260EK)		:= at91sam9260ek
board-$(CONFIG_MACH_AT91SAM9263EK)		:= at91sam9263ek
board-$(CONFIG_MACH_AT91SAM9G20EK)		:= at91sam9260ek
board-$(CONFIG_MACH_EDB9301)			:= edb93xx
board-$(CONFIG_MACH_EDB9302)			:= edb93xx
board-$(CONFIG_MACH_EDB9302A)			:= edb93xx
board-$(CONFIG_MACH_EDB9307)			:= edb93xx
board-$(CONFIG_MACH_EDB9307A)			:= edb93xx
board-$(CONFIG_MACH_EDB93012)			:= edb93xx
board-$(CONFIG_MACH_EDB9315)			:= edb93xx
board-$(CONFIG_MACH_EDB9315A)			:= edb93xx
board-$(CONFIG_MACH_EUKREA_CPUIMX25)		:= eukrea_cpuimx25
board-$(CONFIG_MACH_EUKREA_CPUIMX27)		:= eukrea_cpuimx27
board-$(CONFIG_MACH_EUKREA_CPUIMX35)		:= eukrea_cpuimx35
board-$(CONFIG_MACH_FREESCALE_MX25_3STACK)	:= freescale-mx25-3-stack
board-$(CONFIG_MACH_FREESCALE_MX35_3STACK)	:= freescale-mx35-3-stack
board-$(CONFIG_MACH_IMX21ADS)			:= imx21ads
board-$(CONFIG_MACH_IMX27ADS)			:= imx27ads
board-$(CONFIG_MACH_MMCCPU)			:= mmccpu
board-$(CONFIG_MACH_MX1ADS)			:= mx1ads
board-$(CONFIG_MACH_NOMADIK_8815NHK)		:= nhk8815
board-$(CONFIG_MACH_NXDB500)			:= netx
board-$(CONFIG_ARCH_OMAP)			:= omap
board-$(CONFIG_MACH_PCA100)			:= phycard-i.MX27
board-$(CONFIG_MACH_PCM037)			:= pcm037
board-$(CONFIG_MACH_PCM038)			:= pcm038
board-$(CONFIG_MACH_PCM043)			:= pcm043
board-$(CONFIG_MACH_PM9263)			:= pm9263
board-$(CONFIG_MACH_SCB9328)			:= scb9328
board-$(CONFIG_MACH_NESO)			:= guf-neso
<<<<<<< HEAD
board-$(CONFIG_MACH_MX23EVK)			:= freescale-mx23-evk
board-$(CONFIG_MACH_CHUMBY)			:= chumby_falconwing
=======
board-$(CONFIG_MACH_FREESCALE_MX51_PDK)		:= freescale-mx51-pdk
>>>>>>> 869baba6

machdirs := $(patsubst %,arch/arm/mach-%/,$(machine-y))

ifeq ($(KBUILD_SRC),)
CPPFLAGS += $(patsubst %,-I%include,$(machdirs))
else
CPPFLAGS += $(patsubst %,-I$(srctree)/%include,$(machdirs))
endif

TEXT_BASE = $(CONFIG_TEXT_BASE)

CPPFLAGS += -DTEXT_BASE=$(TEXT_BASE) -P

ifndef CONFIG_MODULES
# Add cleanup flags
CPPFLAGS += -fdata-sections -ffunction-sections
LDFLAGS_barebox += -static --gc-sections
endif

barebox.netx: barebox.bin
	$(Q)scripts/gen_netx_image -i barebox.bin -o barebox.netx		\
		--sdramctrl=$(CONFIG_NETX_SDRAM_CTRL)			\
		--sdramtimctrl=$(CONFIG_NETX_SDRAM_TIMING_CTRL)		\
		--memctrl=$(CONFIG_NETX_MEM_CTRL)			\
		--entrypoint=$(CONFIG_TEXT_BASE)			\
		--cookie=$(CONFIG_NETX_COOKIE);

ifeq ($(machine-y),netx)
KBUILD_IMAGE := barebox.netx
endif

all: $(KBUILD_IMAGE)

archprepare: maketools
maketools:
	$(Q)$(MAKE) $(build)=arch/arm/tools include/generated/mach-types.h

PHONY += maketools

ifneq ($(board-y),)
BOARD := arch/arm/boards/$(board-y)/
else
BOARD :=
endif

ifneq ($(machine-y),)
MACH := arch/arm/mach-$(machine-y)/
else
MACH :=
endif

common-y += $(BOARD) $(MACH)
common-y += arch/arm/lib/ arch/arm/cpu/

lds-$(CONFIG_GENERIC_LINKER_SCRIPT)	:= arch/arm/lib/barebox.lds
lds-$(CONFIG_BOARD_LINKER_SCRIPT)	:= $(BOARD)/barebox.lds

CLEAN_FILES += include/generated/mach-types.h arch/arm/lib/barebox.lds<|MERGE_RESOLUTION|>--- conflicted
+++ resolved
@@ -81,12 +81,9 @@
 board-$(CONFIG_MACH_PM9263)			:= pm9263
 board-$(CONFIG_MACH_SCB9328)			:= scb9328
 board-$(CONFIG_MACH_NESO)			:= guf-neso
-<<<<<<< HEAD
 board-$(CONFIG_MACH_MX23EVK)			:= freescale-mx23-evk
 board-$(CONFIG_MACH_CHUMBY)			:= chumby_falconwing
-=======
 board-$(CONFIG_MACH_FREESCALE_MX51_PDK)		:= freescale-mx51-pdk
->>>>>>> 869baba6
 
 machdirs := $(patsubst %,arch/arm/mach-%/,$(machine-y))
 
