// SPDX-License-Identifier: GPL-2.0

#define pr_fmt(fmt) "ppa: " fmt

#include <common.h>
#include <init.h>
#include <firmware.h>
#include <memory.h>
#include <linux/sizes.h>
#include <linux/arm-smccc.h>
#include <asm/mmu.h>
#include <soc/fsl/immap_lsch2.h>
#include <asm/system.h>
#include <image-fit.h>
#include <asm/psci.h>
#include <mach/layerscape.h>
#include <asm/cache.h>

int ppa_entry(const void *, u32 *, u32 *);

#define SEC_JR3_OFFSET                     0x40000

static int of_psci_do_fixup(struct device_node *root, void *unused)
{
	unsigned long psci_version;
	struct device_node *np;
	struct arm_smccc_res res = {};

	arm_smccc_smc(ARM_PSCI_0_2_FN_PSCI_VERSION, 0, 0, 0, 0, 0, 0, 0, &res);
	psci_version = res.a0;

	for_each_compatible_node_from(np, root, NULL, "fsl,sec-v4.0-job-ring") {
		const void *reg;
		int na = of_n_addr_cells(np);
		u64 offset;

		reg = of_get_property(np, "reg", NULL);
		if (!reg)
			continue;

		offset = of_read_number(reg, na);
		if (offset != SEC_JR3_OFFSET)
			continue;

		of_delete_node(np);
	}

	return of_psci_fixup(root, psci_version);
}

static int ppa_init(void *ppa, size_t ppa_size, void *sec_firmware_addr)
{
	int ret;
	u32 *boot_loc_ptr_l, *boot_loc_ptr_h;
	struct ccsr_scfg __iomem *scfg = (void *)(LSCH2_SCFG_ADDR);
	int el = current_el();
	struct fit_handle *fit;
	void *conf;
	const void *buf;
	unsigned long firmware_size;

	if (el < 3) {
		printf("EL%d, skip ppa init\n", el);
		return 0;
	}

	boot_loc_ptr_l = &scfg->scratchrw[1];
	boot_loc_ptr_h = &scfg->scratchrw[0];

	fit = fit_open_buf(ppa, ppa_size, false, BOOTM_VERIFY_AVAILABLE);
	if (IS_ERR(fit)) {
		pr_err("Cannot open ppa FIT image: %pe\n", fit);
		return PTR_ERR(fit);
	}

	conf = fit_open_configuration(fit, NULL);
	if (IS_ERR(conf)) {
<<<<<<< HEAD
		pr_err("Cannot open default config in ppa FIT image: %s\n",
		       strerrorp(conf));
		ret = PTR_ERR(conf);
=======
		pr_err("Cannot open default config in ppa FIT image: %pe\n", conf);
		ret = PTR_ERR(fit);
>>>>>>> 9699096f
		goto err;
	}


	ret = fit_open_image(fit, conf, "firmware", &buf, &firmware_size);
	if (ret) {
		pr_err("Cannot open firmware image in ppa FIT image: %s\n",
		       strerror(-ret));
		goto err;
	}

	/* Copy the secure firmware to secure memory */
	memcpy(sec_firmware_addr, buf, firmware_size);
	sync_caches_for_execution();

	ret = ppa_entry(sec_firmware_addr, boot_loc_ptr_l, boot_loc_ptr_h);
	if (ret) {
		pr_err("Couldn't install PPA firmware: %s\n", strerror(-ret));
		goto err;
	}

	pr_info("PPA firmware installed at 0x%p, now in EL%d\n",
		sec_firmware_addr, current_el());

	of_register_fixup(of_psci_do_fixup, NULL);
err:
	fit_close(fit);

	return ret;
}

int ls1046a_ppa_init(resource_size_t ppa_start, resource_size_t ppa_size)
{
	resource_size_t ppa_end = ppa_start + ppa_size - 1;
	struct resource *res;
	void *ppa_fw;
	size_t ppa_fw_size;
	int ret;

	res = request_sdram_region("ppa", ppa_start, ppa_size);
	if (!res) {
		pr_err("Cannot request SDRAM region %pa - %pa\n",
		       &ppa_start, &ppa_end);
		return -EINVAL;
	}

	get_builtin_firmware(ppa_ls1046a_bin, &ppa_fw, &ppa_fw_size);

	ret = ppa_init(ppa_fw, ppa_fw_size, (void *)ppa_start);
	if (ret)
		return ret;

	of_add_reserve_entry(ppa_start, ppa_end);

	return 0;
}<|MERGE_RESOLUTION|>--- conflicted
+++ resolved
@@ -75,14 +75,8 @@
 
 	conf = fit_open_configuration(fit, NULL);
 	if (IS_ERR(conf)) {
-<<<<<<< HEAD
-		pr_err("Cannot open default config in ppa FIT image: %s\n",
-		       strerrorp(conf));
+		pr_err("Cannot open default config in ppa FIT image: %pe\n", conf);
 		ret = PTR_ERR(conf);
-=======
-		pr_err("Cannot open default config in ppa FIT image: %pe\n", conf);
-		ret = PTR_ERR(fit);
->>>>>>> 9699096f
 		goto err;
 	}
 
