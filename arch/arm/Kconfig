config ARM
	bool
	select HAS_KALLSYMS
	select HAS_CACHE
	select HAVE_CONFIGURABLE_TEXT_BASE if !RELOCATABLE
	select HAVE_IMAGE_COMPRESSION
	default y

config ARM_LINUX
	bool
	default y
	depends on CMD_BOOTZ || CMD_BOOTU || BOOTM

config HAVE_MACH_ARM_HEAD
	bool

config ARM_USE_COMPRESSED_DTB
	bool
	select UNCOMPRESS
	select LZO_DECOMPRESS

config TEXT_BASE
	hex
	default 0x0

menu "System Type"

choice
	prompt "ARM system type"

config ARCH_AT91
	bool "Atmel AT91"
	select GPIOLIB
	select CLKDEV_LOOKUP
	select HAS_DEBUG_LL
	select HAVE_CLK
	select COMMON_CLK_AT91 if COMMON_CLK_OF_PROVIDER


config ARCH_BCM283X
	bool "Broadcom BCM283x based boards"
	select GPIOLIB
	select CLKDEV_LOOKUP
	select COMMON_CLK
	select CLOCKSOURCE_BCM283X
	select ARM_AMBA
	select HAS_DEBUG_LL
	select RELOCATABLE
	select OFTREE
	select OFDEVICE
	select HAVE_PBL_MULTI_IMAGES

config ARCH_CLPS711X
	bool "Cirrus Logic EP711x/EP721x/EP731x"
	select CLKDEV_LOOKUP
	select CLOCKSOURCE_CLPS711X
	select COMMON_CLK
	select CPU_32v4T
	select GPIOLIB
	select MFD_SYSCON

config ARCH_DAVINCI
	bool "TI Davinci"
	select CPU_ARM926T
	select HAS_DEBUG_LL
	select GPIOLIB

config ARCH_DIGIC
	bool "Canon DIGIC-based cameras"
	select CPU_ARM946E
	select HAS_DEBUG_LL
	select CLOCKSOURCE_DIGIC
	select GPIOLIB
	help
	  Support for Canon's digital cameras that use the DIGIC4 chip.

config ARCH_EP93XX
	bool "Cirrus Logic EP93xx"
	select CPU_ARM920T
	select GENERIC_GPIO

config ARCH_HIGHBANK
	bool "Calxeda Highbank"
	select HAS_DEBUG_LL
	select ARCH_HAS_L2X0
	select CPU_V7
	select ARM_AMBA
	select AMBA_SP804
	select CLKDEV_LOOKUP
	select COMMON_CLK
	select GPIOLIB

config ARCH_IMX
	bool "Freescale iMX-based"
	select GPIOLIB
	select COMMON_CLK
	select CLKDEV_LOOKUP
	select WATCHDOG_IMX_RESET_SOURCE
	select HAS_DEBUG_LL

config ARCH_LAYERSCAPE
	bool "NXP Layerscape based"
	select GPIOLIB
	select HAS_DEBUG_LL
	select HAVE_PBL_MULTI_IMAGES
	select COMMON_CLK
	select CLKDEV_LOOKUP
	select COMMON_CLK_OF_PROVIDER
<<<<<<< HEAD
	select HW_HAS_PCI
=======
	select OFTREE
	select OFDEVICE
>>>>>>> af86e3a0

config ARCH_MVEBU
	bool "Marvell EBU platforms"
	select COMMON_CLK
	select COMMON_CLK_OF_PROVIDER
	select CLKDEV_LOOKUP
	select GPIOLIB
	select HAS_DEBUG_LL
	select HAVE_MACH_ARM_HEAD
	select HAVE_PBL_MULTI_IMAGES
	select HW_HAS_PCI
	select MVEBU_MBUS
	select OFTREE
	select OF_ADDRESS_PCI
	select PINCTRL

config ARCH_MXS
	bool "Freescale i.MX23/28 (mxs) based"
	select GPIOLIB
	select GENERIC_GPIO
	select COMMON_CLK
	select CLKDEV_LOOKUP
	select HAS_DEBUG_LL
	select HAVE_PBL_MULTI_IMAGES

config ARCH_NOMADIK
	bool "STMicroelectronics Nomadik"
	select CPU_ARM926T
	select CLOCKSOURCE_NOMADIK
	select HAVE_CLK
	help
	  Support for the Nomadik platform by ST-Ericsson

config ARCH_OMAP
	bool "TI OMAP"
	select HAS_DEBUG_LL
	select GPIOLIB

config ARCH_PXA
	bool "Intel/Marvell PXA based"
	select GENERIC_GPIO

config ARCH_ROCKCHIP
	bool "Rockchip RX3xxx"
	select CPU_V7
	select ARM_SMP_TWD
	select COMMON_CLK
	select CLKDEV_LOOKUP
	select COMMON_CLK_OF_PROVIDER
	select GPIOLIB
	select PINCTRL
	select PINCTRL_ROCKCHIP
	select OFTREE
	select HAVE_PBL_MULTI_IMAGES
	select HAS_DEBUG_LL
	select ARCH_HAS_L2X0

config ARCH_SOCFPGA
	bool "Altera SOCFPGA"
	select HAS_DEBUG_LL
	select ARM_SMP_TWD
	select CPU_V7
	select COMMON_CLK
	select CLKDEV_LOOKUP

config ARCH_S3C24xx
	bool "Samsung S3C2410, S3C2440"
	select ARCH_SAMSUNG
	select CPU_ARM920T
	select GENERIC_GPIO

config ARCH_S5PCxx
	bool "Samsung S5PC110, S5PV210"
	select ARCH_SAMSUNG
	select CPU_V7
	select GENERIC_GPIO

config ARCH_S3C64xx
	bool "Samsung S3C64xx"
	select ARCH_SAMSUNG
	select CPU_V6
	select GENERIC_GPIO

config ARCH_STM32MP
	bool "STMicroelectronics STM32MP"
	select CPU_V7
	select HAVE_PBL_MULTI_IMAGES
	select CLKDEV_LOOKUP
	select COMMON_CLK
	select COMMON_CLK_OF_PROVIDER
	select HAS_DEBUG_LL
	select HAVE_CLK
	select GPIOLIB
	select ARCH_HAS_RESET_CONTROLLER
	select ARM_AMBA
	select ARM_SMCCC
	select ARM_USE_COMPRESSED_DTB

config ARCH_VERSATILE
	bool "ARM Versatile boards (ARM926EJ-S)"
	select GPIOLIB
	select HAVE_CLK
	select HAS_DEBUG_LL

config ARCH_VEXPRESS
	bool "ARM Vexpres boards"
	select HAS_DEBUG_LL
	select CPU_V7
	select ARM_AMBA
	select AMBA_SP804
	select CLKDEV_LOOKUP
	select COMMON_CLK

config ARCH_TEGRA
	bool "NVIDIA Tegra"
	select CPU_V7
	select HAS_DEBUG_LL
	select HW_HAS_PCI
	select COMMON_CLK
	select COMMON_CLK_OF_PROVIDER
	select CLKDEV_LOOKUP
	select GPIOLIB
	select GPIO_TEGRA
	select HAVE_PBL_MULTI_IMAGES
	select OFDEVICE
	select OFTREE
	select RELOCATABLE
	select RESET_CONTROLLER
	select PINCTRL

config ARCH_UEMD
	bool "RC Module UEMD Platform"
	select CPU_ARM1176
	select COMMON_CLK
	select COMMON_CLK_OF_PROVIDER
	select CLKDEV_LOOKUP
	select OFDEVICE
	select OFTREE
	select CLOCKSOURCE_UEMD
	select HAS_DEBUG_LL

config ARCH_ZYNQ
	bool "Xilinx Zynq-based boards"
	select HAS_DEBUG_LL

config ARCH_ZYNQMP
	bool "Xilinx ZynqMP-based boards"
	select CPU_V8
	select HAS_DEBUG_LL
	select HAVE_PBL_MULTI_IMAGES
	select ARM_SMCCC
	select COMMON_CLK
	select COMMON_CLK_OF_PROVIDER
	select CLKDEV_LOOKUP
	select OFDEVICE
	select OFTREE
	select RELOCATABLE
	select SYS_SUPPORTS_64BIT_KERNEL
	select HAS_MACB

config ARCH_QEMU
	bool "ARM QEMU boards"
	select HAS_DEBUG_LL

endchoice

source "arch/arm/cpu/Kconfig"
source "arch/arm/mach-at91/Kconfig"
source "arch/arm/mach-bcm283x/Kconfig"
source "arch/arm/mach-clps711x/Kconfig"
source "arch/arm/mach-davinci/Kconfig"
source "arch/arm/mach-digic/Kconfig"
source "arch/arm/mach-ep93xx/Kconfig"
source "arch/arm/mach-highbank/Kconfig"
source "arch/arm/mach-imx/Kconfig"
source "arch/arm/mach-layerscape/Kconfig"
source "arch/arm/mach-mxs/Kconfig"
source "arch/arm/mach-mvebu/Kconfig"
source "arch/arm/mach-nomadik/Kconfig"
source "arch/arm/mach-omap/Kconfig"
source "arch/arm/mach-pxa/Kconfig"
source "arch/arm/mach-rockchip/Kconfig"
source "arch/arm/mach-samsung/Kconfig"
source "arch/arm/mach-socfpga/Kconfig"
source "arch/arm/mach-stm32mp/Kconfig"
source "arch/arm/mach-versatile/Kconfig"
source "arch/arm/mach-vexpress/Kconfig"
source "arch/arm/mach-tegra/Kconfig"
source "arch/arm/mach-uemd/Kconfig"
source "arch/arm/mach-zynq/Kconfig"
source "arch/arm/mach-qemu/Kconfig"
source "arch/arm/mach-zynqmp/Kconfig"

config BOARD_ARM_GENERIC_DT
	select LIBFDT
	select ARM_AMBA
	depends on HAVE_PBL_MULTI_IMAGES
	depends on OFDEVICE
	bool "Build generic ARM device tree 2nd stage image"
	help
	  This enables compilation of a generic image that can be started 2nd
	  stage from barebox or from qemu. It picks up a device tree passed
	  in r2 like the Kernel does, so it could be used anywhere where a Kernel
	  image could be used. The image will be called images/barebox-dt-2nd.img

config BOARD_ARM_GENERIC_DT_AARCH64
	bool
	depends on CPU_V8
	depends on BOARD_ARM_GENERIC_DT
	default y

config ARM_ASM_UNIFIED
	bool

config AEABI
	bool "Use the ARM EABI to compile barebox"
	depends on !CPU_V8
	help
	  This option allows for barebox to be compiled using the latest
	  ARM ABI (aka EABI).

	  To use this you need GCC version 4.0.0 or later.

config THUMB2_BAREBOX
	select ARM_ASM_UNIFIED
	select AEABI
	depends on !ARCH_TEGRA && !ARCH_AT91
	depends on CPU_V7 && !CPU_32v4T && !CPU_32v5 && !CPU_32v6
	bool "Compile barebox in thumb-2 mode (read help)"
	help
	  This enables compilation of barebox in thumb-2 mode which generates
	  ~25% smaller binaries. ARM assembly code needs some fixups to be able
	  to work correctly in thumb-2 mode. the barebox core should have these
	  fixups since most assembly code is derived from the Kernel. However,
	  your board lowlevel init code may break in thumb-2 mode. You have been
	  warned.

config ARM_BOARD_APPEND_ATAG
	bool "Let board specific code to add ATAGs to be passed to the kernel"
	depends on ARM_LINUX && !CPU_V8
	help
	  This option is purely to start some vendor provided kernels.
	  ** DO NOT USE FOR YOUR OWN DESIGNS! **

config ARM_BOARD_PREPEND_ATAG
	bool "Prepend the board specific ATAGs"
	depends on ARM_BOARD_APPEND_ATAG
	help
	  Choose this option if your kernel crops the passed ATAG list e.g. at
	  ATAG_MEM, also cropping off the board specific ATAGs. This option
	  will pass all board specific ATAGs in front of all other ATAGs.
	  This option is purely to start some vendor provided kernels.
	  ** DO NOT USE FOR YOUR OWN DESIGNS! **

endmenu

choice
	prompt "Barebox code model"
	help
	  You should only select this option if you have a workload that
	  actually benefits from 64-bit processing or if your machine has
	  large memory. You will only be presented a single option in this
	  menu if your system does not support both 32-bit and 64-bit modes.

config 32BIT
	bool "32-bit barebox"
	depends on CPU_SUPPORTS_32BIT_KERNEL && SYS_SUPPORTS_32BIT_KERNEL
	help
	  Select this option if you want to build a 32-bit barebox.

config 64BIT
	bool "64-bit barebox"
	depends on CPU_SUPPORTS_64BIT_KERNEL && SYS_SUPPORTS_64BIT_KERNEL
	select ARCH_DMA_ADDR_T_64BIT
	help
	  Select this option if you want to build a 64-bit barebox.

endchoice

menu "ARM specific settings"

config ARM_OPTIMZED_STRING_FUNCTIONS
	bool "use assembler optimized string functions"
	#
	# memset() and memcpy() in arm/lib64/mem[set|cpy].S are
	# written with assumption of enabled MMU and cache. Depending
	# on the inputs in may fail with Alignement exception if used
	# without MMU
	#
	depends on !CPU_V8 || MMU
	help
	  Say yes here to use assembler optimized memcpy / memset functions.
	  These functions work much faster than the normal versions but
	  increase your binary size.

config ARM_EXCEPTIONS
	select ARCH_HAS_DATA_ABORT_MASK
	bool "enable arm exception handling support"
	default y

config ARM_UNWIND
	bool "enable stack unwinding support"
	depends on AEABI
	select ARCH_HAS_STACK_DUMP
	help
	  This option enables stack unwinding support in barebox
	  using the information automatically generated by the
	  compiler. The resulting kernel image is slightly bigger but
	  the performance is not affected. Currently, this feature
	  only works with EABI compilers. If unsure say Y.

config ARM_SEMIHOSTING
	bool "enable ARM semihosting support"
	depends on !CPU_V8
	help
	  This option enables ARM semihosting support in barebox. ARM
	  semihosting is a communication discipline that allows code
	  running on target ARM cpu perform system calls and access
	  the data on the host computer connected to the target via
	  debugging channel (JTAG, SWD). If unsure say N

config ARM_SMCCC
	bool
	help
	  This option enables barebox to invoke ARM secure monitor calls.

config ARM_SECURE_MONITOR
	depends on CPU_32v7 || CPU_64v8
	select ARM_SMCCC
	bool
	help
	  This option enables barebox to service ARM secure monitor calls.

config ARM_PSCI_OF
	bool

config ARM_PSCI
	bool "enable Power State Coordination Interface (PSCI) support"
	depends on CPU_V7
	select ARM_SECURE_MONITOR
	select ARM_PSCI_OF
	help
	  PSCI is used for controlling secondary CPU cores on some systems. Say
	  yes here if you want barebox to service PSCI calls on such systems.

config ARM_PSCI_CLIENT
	bool "Enable barebox PSCI client support"
	depends on CPU_32v7 || CPU_64v8
	select ARM_SMCCC
	select ARM_PSCI_OF
	help
	  Say yes here if you want barebox to communicate with a secure monitor
	  for resetting/powering off the system over PSCI. barebox' PSCI version
	  information will also be shared with Linux via device tree fixups.

config ARM_PSCI_DEBUG
	bool "Enable PSCI debugging"
	depends on ARM_PSCI
	help
	  This enables debug output from the PSCI functions during runtime of the
	  Kernel. This needs board specific help, the board needs to provide a putc
	  function using psci_set_putc(). This putc function will then be called
	  during runtime of the Kernel, so it must be able to cope with that. It may
	  happen for example that the Kernel has turned off some clocks needed in the
	  putc function.
	  Only use for debugging.

endmenu<|MERGE_RESOLUTION|>--- conflicted
+++ resolved
@@ -106,12 +106,9 @@
 	select COMMON_CLK
 	select CLKDEV_LOOKUP
 	select COMMON_CLK_OF_PROVIDER
-<<<<<<< HEAD
 	select HW_HAS_PCI
-=======
 	select OFTREE
 	select OFDEVICE
->>>>>>> af86e3a0
 
 config ARCH_MVEBU
 	bool "Marvell EBU platforms"
