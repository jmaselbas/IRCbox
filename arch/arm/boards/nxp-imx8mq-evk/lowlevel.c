--- conflicted
+++ resolved
@@ -76,11 +76,7 @@
 	memcpy((void *)MX8MQ_ATF_BL33_BASE_ADDR + tramp_len, &offset,
 	       sizeof(offset));
 }
-<<<<<<< HEAD
 
-static __noreturn noinline void nxp_imx8mq_evk_start(void)
-{
-=======
 /*
  * Power-on execution flow of start_nxp_imx8mq_evk() might not be
  * obvious for a very first read, so here's, hopefully helpful,
@@ -101,7 +97,7 @@
  *
  * 5. Standard barebox boot flow continues
  */
-ENTRY_FUNCTION(start_nxp_imx8mq_evk, r0, r1, r2)
+static __noreturn noinline void nxp_imx8mq_evk_start(void)
 {
 	enum bootsource src = BOOTSOURCE_UNKNOWN;
 	int instance = BOOTSOURCE_INSTANCE_UNKNOWN;
@@ -111,7 +107,6 @@
 
 	imx8mq_cpu_lowlevel_init();
 
->>>>>>> dd5dfb6f
 	if (IS_ENABLED(CONFIG_DEBUG_LL))
 		setup_uart();
 
@@ -139,29 +134,8 @@
 	 * Standard entry we hit once we initialized both DDR and ATF
 	 */
 	imx8mq_barebox_entry(__dtb_imx8mq_evk_start);
-<<<<<<< HEAD
 }
 
-/*
- * Power-on execution flow of start_nxp_imx8mq_evk() might not be
- * obvious for a very first read, so here's, hopefully helpful,
- * summary:
- *
- * 1. MaskROM uploads PBL into OCRAM and that's where this function is
- *    executed for the first time
- *
- * 2. DDR is initialized and full i.MX image is loaded to the
- *    beginning of RAM
- *
- * 3. start_nxp_imx8mq_evk, now in RAM, is executed again
- *
- * 4. BL31 blob is uploaded to OCRAM and the control is transfer to it
- *
- * 5. BL31 exits EL3 into EL2 at address MX8MQ_ATF_BL33_BASE_ADDR,
- *    executing start_nxp_imx8mq_evk() the third time
- *
- * 6. Standard barebox boot flow continues
- */
 ENTRY_FUNCTION(start_nxp_imx8mq_evk, r0, r1, r2)
 {
 	imx8mq_cpu_lowlevel_init();
@@ -170,7 +144,4 @@
 	setup_c();
 
 	nxp_imx8mq_evk_start();
-}
-=======
-}
->>>>>>> dd5dfb6f
+}