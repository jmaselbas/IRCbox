--- conflicted
+++ resolved
@@ -659,14 +659,9 @@
 }
 pure_initcall(globalvar_init);
 
-<<<<<<< HEAD
-BAREBOX_MAGICVAR_NAMED(global_version, global.version, "The barebox version");
-BAREBOX_MAGICVAR_NAMED(global_buildsystem_version,
-		       global.buildsystem.version,
-		       "version of buildsystem barebox was built with");
-=======
 BAREBOX_MAGICVAR(global.version, "The barebox version");
->>>>>>> 8a7822a8
+BAREBOX_MAGICVAR(global.buildsystem.version,
+		 "version of buildsystem barebox was built with");
 
 /**
  * nvvar_save - save NV variables to persistent environment
